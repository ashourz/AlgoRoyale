--- conflicted
+++ resolved
@@ -63,11 +63,7 @@
 
                 if not results:
                     self.logger.warning(
-<<<<<<< HEAD
-                        f"No evaluation results found for symbol: {symbol}"
-=======
                         f"No evaluation results found for {symbol} in {symbol_dir}. Skipping."
->>>>>>> bd44d8f0
                     )
                     continue
 
